--- conflicted
+++ resolved
@@ -97,7 +97,6 @@
     def _init_llm(self):
         """Initialize the LLM for agent decision-making."""
         llm_config = self.config.get("llm", {})
-<<<<<<< HEAD
         llm_type = llm_config.get("type", "openai")
         
         if llm_type == "mock":
@@ -112,22 +111,6 @@
                 timeout=llm_config.get("timeout", 60)  # Increased timeout for more complex reasoning
             )
             print("Using OpenAI LLM")
-=======
-        llm_type = llm_config.get("type", "mock")
-        llm_type = 'gemini'
-        if llm_type == "openai":
-            try:
-                self.llm = OpenAILLM(
-                    model=llm_config.get("model", "gpt-3.5-turbo"),
-                    api_key=llm_config.get("api_key"),
-                    timeout=llm_config.get("timeout", 30)
-                )
-                print("Using OpenAI LLM")
-            except Exception as e:
-                print(f"Error initializing OpenAI LLM: {e}")
-                print("Falling back to Mock LLM")
-                self.llm = MockLLM()
->>>>>>> 8969b5f6
         elif llm_type == "gemini":
             try:
                 self.llm = GeminiLLM(
