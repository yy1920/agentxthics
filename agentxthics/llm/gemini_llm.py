--- conflicted
+++ resolved
@@ -140,52 +140,16 @@
         Returns:
             A JSON string containing the decision in the appropriate format
         """
-        # Add comprehensive reasoning structure request
-        reasoning_request = """
-
-IMPORTANT: Your response MUST follow this EXACT format with these EXACT section headers. NEVER omit any section:
-
-REASONING:
-
-SITUATION_ANALYSIS:
-- Analyze your current electricity position (surplus/deficit): [Write 3-5 detailed sentences analyzing your position, including exact numbers]
-- Evaluate market conditions and price trends: [Write 3-5 detailed sentences evaluating the market, including specific price analysis]
-- Assess your storage capacity and future needs: [Write 3-5 detailed sentences assessing your current and projected storage situation]
-
-STRATEGIC_CONSIDERATIONS:
-- How this decision aligns with your personality and profit bias: [Write 3-5 detailed sentences explaining this alignment]
-- Potential impact on your relationships with other agents: [Write 3-5 detailed sentences analyzing these relationships]
-- Risk assessment and contingency planning: [Write 3-5 detailed sentences covering risks and contingencies]
-- Long-term vs. short-term trade-offs: [Write 3-5 detailed sentences analyzing these trade-offs]
-
-DECISION_FACTORS:
-- Primary reasons for your decision: [Write 3-5 detailed sentences explaining your primary reasoning]
-- Alternative options you considered: [Write 3-5 detailed sentences about alternatives you evaluated]
-- Key constraints affecting your choice: [Write 3-5 detailed sentences about constraints]
-- Expected outcomes from this decision: [Write 3-5 detailed sentences about expected outcomes]
-
-FINAL_DECISION:
-```json
-{
-  "key": "value"
-}
-```
-
-Your reasoning MUST be extremely detailed and thorough, explaining your complete thought process. Each bullet point should contain multiple sentences with specific numbers, percentages, and detailed analysis. Do NOT use placeholders or short responses - provide substantive analysis for each section.
-
-The section headers must match EXACTLY as shown above. Do not combine or skip sections.
-"""
-        
         # Detect what type of decision is being requested based on the prompt
         if "contract proposal" in prompt.lower():
-            return self._generate_contract_proposal(prompt + reasoning_request, market_state)
+            return self._generate_contract_proposal(prompt, market_state)
         elif "respond to a contract" in prompt.lower():
-            return self._generate_contract_response(prompt + reasoning_request, market_state)
+            return self._generate_contract_response(prompt, market_state)
         elif "auction" in prompt.lower():
-            return self._generate_auction_participation(prompt + reasoning_request, market_state)
+            return self._generate_auction_participation(prompt, market_state)
         else:
             # Default to basic conserve/consume decision for backward compatibility
-            return self._generate_basic_decision(prompt + reasoning_request, previous_action, market_state)
+            return self._generate_basic_decision(prompt, previous_action, market_state)
     
 
     def _generate_basic_decision(self, 
@@ -411,9 +375,6 @@
     
     def _generate_contract_response(self, prompt: str, market_state: Optional[Dict[str, Any]] = None) -> str:
         """Generate a response to a contract proposal using Gemini API."""
-<<<<<<< HEAD
-        # Create a detailed prompt for contract responses that emphasizes benefits of acceptance
-=======
         # Create a detailed prompt for contract responses
         DECISION_SCHEMA = {"type":"OBJECT", "properties": {
             "action": {"type": "STRING", "enum": ["accept","reject","counter"], "description": "Your decision on the electricity trading contract proposal"},
@@ -422,26 +383,11 @@
             "explanation": {"type": "STRING", "description": "A brief explanation of your decision. E.g.: Price too low for current market conditions"}
             }
         }
->>>>>>> 8969b5f6
         full_prompt = f"""
         You are Agent {self.agent_id} with a {self.personality} personality (cooperation bias: {self.cooperation_bias})
         in an electricity trading market.
 
-<<<<<<< HEAD
-REMEMBER: Accepting contracts is generally beneficial because:
-- It guarantees electricity delivery/sale unlike the uncertain auction market
-- It helps build trust with other agents for better future deals
-- It provides price certainty in a fluctuating market
-- It helps avoid electricity shortages and blackouts
-
-Consider this contract carefully. Unless the price is extremely unfavorable (>15% worse than market average),
-bilateral contracts often provide better long-term benefits than rejection.
-
-Your task is to decide how to respond to this electricity trading contract proposal.
-You can accept the offer as is, reject it completely, or make a counter-offer with different terms.
-=======
         {prompt}
->>>>>>> 8969b5f6
 
         Your task is to decide how to respond to this electricity trading contract proposal.
         You can accept the offer as is, reject it completely, or make a counter-offer with different terms.
@@ -458,20 +404,6 @@
         - counter_amount: If countering, your proposed amount (omit if not countering)
         - explanation: A brief explanation of your decision
 
-<<<<<<< HEAD
-Example: {{"action": "accept", "explanation": "This contract helps secure my electricity needs at a reasonable price."}}
-"""
-
-        # Use Gemini if available, otherwise use default values
-        if self.model:
-            try:
-                response = self.model.generate_content(full_prompt)
-                response_text = response.text.strip()
-                
-                # Log the raw response for debugging
-                print(f"Agent {self.agent_id} contract response (raw): {response_text}")
-                
-=======
         Example: {{"action": "counter", "counter_price": 45, "counter_amount": 20, "explanation": "Price too low for current market conditions"}}
         """
 
@@ -489,60 +421,25 @@
                         print(f"Gemini contract response generation error ({self.agent_id}): {e}")
                         break  
                                 
->>>>>>> 8969b5f6
                 # Extract and validate the JSON response
                 try:
-                    # Try to clean up the response if it's not proper JSON
-                    # Sometimes LLMs add extra text before or after the JSON
-                    import re
-                    json_match = re.search(r'\{.*\}', response_text, re.DOTALL)
-                    if json_match:
-                        json_str = json_match.group(0)
-                        result = json.loads(json_str)
-                    else:
-                        result = json.loads(response_text)
-                    
+                    result = json.loads(response.text.strip())
                     action = result.get("action", "").lower()
-                    
-                    # Increase likelihood of acceptance 
-                    if action == "reject" and random.random() < 0.4:  # 40% chance to convert reject to accept
-                        action = "accept" 
-                        result["action"] = "accept"
-                        result["explanation"] = "Upon reconsideration, this contract is beneficial for my operations."
                     
                     # Validate action field
                     if action in ["accept", "reject", "counter"]:
                         # Validate counter fields if action is counter
                         if action == "counter" and ("counter_price" in result and "counter_amount" in result):
-                            return json.dumps(result)
+                            return response.text.strip()
                         elif action in ["accept", "reject"]:
-                            return json.dumps(result)
+                            return response.text.strip()
                     
                     print(f"Invalid JSON structure from Gemini ({self.agent_id}) - validation failed")
                     break
                 except json.JSONDecodeError:
-<<<<<<< HEAD
-                    print(f"Non-JSON response from Gemini ({self.agent_id}): {response_text}")
-                    
-                    # Try to extract just the action from non-JSON response
-                    if "accept" in response_text.lower():
-                        action = "accept"
-                        explanation = "Accepted based on contract terms and market conditions"
-                    else:
-                        action = "reject"
-                        explanation = "Rejected based on unfavorable terms"
-                        
-                    return json.dumps({
-                        "action": action,
-                        "explanation": explanation
-                    })
-            except Exception as e:
-                print(f"Gemini contract response generation error ({self.agent_id}): {e}")
-=======
                     print(f"Non-JSON response from Gemini ({self.agent_id}): {response.text}")
                     break
                 
->>>>>>> 8969b5f6
         
         # Extract price from prompt to use in fallback
         import re
@@ -557,15 +454,15 @@
         # Decide whether to accept based on price and personality
         price_ratio = contract_price / market_price
         
-        # Different price thresholds based on personality - less strict than before
+        # Different price thresholds based on personality
         if self.personality == "cooperative":
-            threshold = 1.15 if "Seller" in prompt else 0.85
+            threshold = 1.1 if "Seller" in prompt else 0.9
         elif self.personality == "competitive":
-            threshold = 1.1 if "Seller" in prompt else 0.9
+            threshold = 1.05 if "Seller" in prompt else 0.95
         else:  # adaptive
-            threshold = 1.12 if "Seller" in prompt else 0.88
-        
-        # Make decision - increase chance of acceptance
+            threshold = 1.08 if "Seller" in prompt else 0.92
+        
+        # Make decision
         if ("Seller" in prompt and price_ratio >= threshold) or ("Buyer" in prompt and price_ratio <= threshold):
             action = "accept"
             explanation = "The price is acceptable based on current market conditions."
@@ -573,9 +470,9 @@
                 "action": action,
                 "explanation": explanation
             })
-        elif random.random() < 0.5:  # 50% chance to counter (increased from 30%)
+        elif random.random() < 0.3:  # 30% chance to counter
             action = "counter"
-            counter_price = market_price * (1.02 if "Seller" in prompt else 0.98)
+            counter_price = market_price * (1.03 if "Seller" in prompt else 0.97)
             counter_amount = random.randint(5, 25)
             explanation = "I can accept with slightly adjusted terms."
             return json.dumps({
@@ -585,14 +482,8 @@
                 "explanation": explanation
             })
         else:
-            # 25% chance to accept anyway for long-term relationship building
-            if random.random() < 0.25:
-                action = "accept"
-                explanation = "Accepting to build a trading relationship despite slightly unfavorable terms."
-            else:
-                action = "reject"
-                explanation = "The offered terms are significantly outside my acceptable range."
-            
+            action = "reject"
+            explanation = "The offered terms are not favorable for my current situation."
             return json.dumps({
                 "action": action,
                 "explanation": explanation
@@ -740,51 +631,4 @@
             "bid_amount": bid_amount,
             "offer_price": offer_price,
             "offer_amount": offer_amount
-        })
-        
-    def generate_analysis(self, prompt: str) -> str:
-        """
-        Generate an analysis response for the LLM Judge evaluation.
-        
-        Args:
-            prompt: The analysis prompt to send to the Gemini model
-            
-        Returns:
-            A string containing the analysis response, ideally in JSON format
-        """
-        # Create the full prompt
-        full_prompt = f"""
-You are an impartial evaluator analyzing data from an electricity trading simulation.
-
-{prompt}
-
-Provide your analysis in the requested JSON format, being careful to include all required fields.
-Make sure your response is VALID JSON with no trailing comments or explanations.
-"""
-        
-        # Use Gemini if available, otherwise return a default response
-        if self.model:
-            try:
-                response = self.model.generate_content(full_prompt)
-                return response.text.strip()
-            except Exception as e:
-                print(f"Gemini analysis generation error: {e}")
-                # Return a default error response in JSON format
-                return json.dumps({
-                    "conclusion": "Unable to analyze due to model error",
-                    "confidence": "low",
-                    "evidence": [f"Analysis failed with error: {str(e)}"],
-                    "counter_evidence": [],
-                    "interpretation": "The analysis could not be completed due to a technical issue with the Gemini model.",
-                    "examples": []
-                })
-        else:
-            # If model is not available, return a default response
-            return json.dumps({
-                "conclusion": "Unable to analyze - Gemini model not available",
-                "confidence": "low",
-                "evidence": ["Gemini model was not properly initialized or is unavailable"],
-                "counter_evidence": [],
-                "interpretation": "Analysis requires a functioning Gemini model.",
-                "examples": []
-            })+        })